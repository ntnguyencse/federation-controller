/*


Licensed under the Apache License, Version 2.0 (the "License");
you may not use this file except in compliance with the License.
You may obtain a copy of the License at

    http://www.apache.org/licenses/LICENSE-2.0

Unless required by applicable law or agreed to in writing, software
distributed under the License is distributed on an "AS IS" BASIS,
WITHOUT WARRANTIES OR CONDITIONS OF ANY KIND, either express or implied.
See the License for the specific language governing permissions and
limitations under the License.
*/

package v1beta2

import (
	"time"

	"github.com/application-stacks/runtime-component-operator/common"
	prometheusv1 "github.com/coreos/prometheus-operator/pkg/apis/monitoring/v1"
	routev1 "github.com/openshift/api/route/v1"
	appsv1 "k8s.io/api/apps/v1"
	corev1 "k8s.io/api/core/v1"
	networkingv1 "k8s.io/api/networking/v1"
	metav1 "k8s.io/apimachinery/pkg/apis/meta/v1"
)

// NOTE: json tags are required.  Any new fields you add must have json tags for the fields to be serialized.

// Defines the desired state of RuntimeComponent.
type RuntimeComponentSpec struct {

	// Application image to deploy.
	// +operator-sdk:csv:customresourcedefinitions:order=1,type=spec,displayName="Application Image",xDescriptors="urn:alm:descriptor:com.tectonic.ui:text"
	ApplicationImage string `json:"applicationImage"`

	// Name of the application. Defaults to the name of this custom resource.
	// +operator-sdk:csv:customresourcedefinitions:order=2,type=spec,displayName="Application Name",xDescriptors="urn:alm:descriptor:com.tectonic.ui:text"
	ApplicationName string `json:"applicationName,omitempty"`

	// Version of the application.
	// +operator-sdk:csv:customresourcedefinitions:order=3,type=spec,displayName="Application Version",xDescriptors="urn:alm:descriptor:com.tectonic.ui:text"
	ApplicationVersion string `json:"applicationVersion,omitempty"`

	// Policy for pulling container images. Defaults to IfNotPresent.
	// +operator-sdk:csv:customresourcedefinitions:order=4,type=spec,displayName="Pull Policy",xDescriptors="urn:alm:descriptor:com.tectonic.ui:imagePullPolicy"
	PullPolicy *corev1.PullPolicy `json:"pullPolicy,omitempty"`

	// Name of the Secret to use to pull images from the specified repository. It is not required if the cluster is configured with a global image pull secret.
	// +operator-sdk:csv:customresourcedefinitions:order=5,type=spec,displayName="Pull Secret",xDescriptors="urn:alm:descriptor:io.kubernetes:Secret"
	PullSecret *string `json:"pullSecret,omitempty"`

	// Name of the service account to use for deploying the application. A service account is automatically created if it's not specified.
	// +operator-sdk:csv:customresourcedefinitions:order=6,type=spec,displayName="Service Account Name",xDescriptors="urn:alm:descriptor:com.tectonic.ui:text"
	ServiceAccountName *string `json:"serviceAccountName,omitempty"`

	// Create Knative resources and use Knative serving.
	// +operator-sdk:csv:customresourcedefinitions:order=7,type=spec,displayName="Create Knative Service",xDescriptors="urn:alm:descriptor:com.tectonic.ui:booleanSwitch"
	CreateKnativeService *bool `json:"createKnativeService,omitempty"`

	// Expose the application externally via a Route, a Knative Route or an Ingress resource.
	// +operator-sdk:csv:customresourcedefinitions:order=8,type=spec,displayName="Expose",xDescriptors="urn:alm:descriptor:com.tectonic.ui:booleanSwitch"
	Expose *bool `json:"expose,omitempty"`

	// Number of pods to create. Not applicable when .spec.autoscaling or .spec.createKnativeService is specified.
	// +operator-sdk:csv:customresourcedefinitions:order=9,type=spec,displayName="Replicas",xDescriptors="urn:alm:descriptor:com.tectonic.ui:podCount"
	Replicas *int32 `json:"replicas,omitempty"`

	// +operator-sdk:csv:customresourcedefinitions:order=10,type=spec,displayName="Auto Scaling"
	Autoscaling *RuntimeComponentAutoScaling `json:"autoscaling,omitempty"`

	// Resource requests and limits for the application container.
	// +operator-sdk:csv:customresourcedefinitions:order=11,type=spec,displayName="Resource Requirements",xDescriptors="urn:alm:descriptor:com.tectonic.ui:resourceRequirements"
	Resources *corev1.ResourceRequirements `json:"resources,omitempty"`

	// +operator-sdk:csv:customresourcedefinitions:order=12,type=spec,displayName="Probes"
	Probes *RuntimeComponentProbes `json:"probes,omitempty"`

	// +operator-sdk:csv:customresourcedefinitions:order=13,type=spec,displayName="Deployment"
	Deployment *RuntimeComponentDeployment `json:"deployment,omitempty"`

	// +operator-sdk:csv:customresourcedefinitions:order=14,type=spec,displayName="StatefulSet"
	StatefulSet *RuntimeComponentStatefulSet `json:"statefulSet,omitempty"`

	// +operator-sdk:csv:customresourcedefinitions:order=15,type=spec,displayName="Service"
	Service *RuntimeComponentService `json:"service,omitempty"`

	// +operator-sdk:csv:customresourcedefinitions:order=16,type=spec,displayName="Route"
	Route *RuntimeComponentRoute `json:"route,omitempty"`

<<<<<<< HEAD
	// A boolean to toggle the creation of Knative resources and usage of Knative serving.
	// +operator-sdk:csv:customresourcedefinitions:order=48,type=spec,displayName="Create Knative Service",xDescriptors="urn:alm:descriptor:com.tectonic.ui:booleanSwitch"
	CreateKnativeService *bool `json:"createKnativeService,omitempty"`

	// +operator-sdk:csv:customresourcedefinitions:order=49,type=spec,displayName="Probes"
	Probes *RuntimeComponentProbes `json:"probes,omitempty"`

	// Name of the Secret to use to pull images from the specified repository. It is not required if the cluster is configured with a global image pull secret.
	// +operator-sdk:csv:customresourcedefinitions:order=52,type=spec,displayName="Pull Secret",xDescriptors="urn:alm:descriptor:io.kubernetes:Secret"
	PullSecret *string `json:"pullSecret,omitempty"`
=======
	// +operator-sdk:csv:customresourcedefinitions:order=17,type=spec,displayName="Monitoring"
	Monitoring *RuntimeComponentMonitoring `json:"monitoring,omitempty"`
>>>>>>> 90cb2aae

	// An array of environment variables for the application container.
	// +listType=map
	// +listMapKey=name
	// +operator-sdk:csv:customresourcedefinitions:order=18,type=spec,displayName="Environment Variables"
	Env []corev1.EnvVar `json:"env,omitempty"`

	// List of sources to populate environment variables in the application container.
	// +listType=atomic
	// +operator-sdk:csv:customresourcedefinitions:order=19,type=spec,displayName="Environment Variables from Sources"
	EnvFrom []corev1.EnvFromSource `json:"envFrom,omitempty"`

	// Represents a volume with data that is accessible to the application container.
	// +listType=map
	// +listMapKey=name
	// +operator-sdk:csv:customresourcedefinitions:order=20,type=spec,displayName="Volumes"
	Volumes []corev1.Volume `json:"volumes,omitempty"`

	// Represents where to mount the volumes into the application container.
	// +listType=atomic
	// +operator-sdk:csv:customresourcedefinitions:order=21,type=spec,displayName="Volume Mounts"
	VolumeMounts []corev1.VolumeMount `json:"volumeMounts,omitempty"`

	// List of containers to run before other containers in a pod.
	// +listType=map
	// +listMapKey=name
	// +operator-sdk:csv:customresourcedefinitions:order=22,type=spec,displayName="Init Containers"
	InitContainers []corev1.Container `json:"initContainers,omitempty"`

	// List of sidecar containers. These are additional containers to be added to the pods.
	// +listType=map
	// +listMapKey=name
	// +operator-sdk:csv:customresourcedefinitions:order=23,type=spec,displayName="Sidecar Containers"
	SidecarContainers []corev1.Container `json:"sidecarContainers,omitempty"`

	// +operator-sdk:csv:customresourcedefinitions:order=24,type=spec,displayName="Affinity"
	Affinity *RuntimeComponentAffinity `json:"affinity,omitempty"`
}

// Define health checks on application container to determine whether it is alive or ready to receive traffic
type RuntimeComponentProbes struct {
	// Periodic probe of container liveness. Container will be restarted if the probe fails.
<<<<<<< HEAD
	// +operator-sdk:csv:customresourcedefinitions:order=49,type=spec,displayName="Liveness Probe"
	Liveness *corev1.Probe `json:"liveness,omitempty"`

	// Periodic probe of container service readiness. Container will be removed from service endpoints if the probe fails.
	// +operator-sdk:csv:customresourcedefinitions:order=50,type=spec,displayName="Readiness Probe"
	Readiness *corev1.Probe `json:"readiness,omitempty"`

	// Probe to determine successful initialization. If specified, other probes are not executed until this completes successfully.
	// +operator-sdk:csv:customresourcedefinitions:order=51,type=spec,displayName="Startup Probe"
	Startup *corev1.Probe `json:"startup,omitempty"`
}

// Configures a Pod to run on particular Nodes.
=======
	// +operator-sdk:csv:customresourcedefinitions:order=3,type=spec,displayName="Liveness Probe"
	Liveness *corev1.Probe `json:"liveness,omitempty"`

	// Periodic probe of container service readiness. Container will be removed from service endpoints if the probe fails.
	// +operator-sdk:csv:customresourcedefinitions:order=2,type=spec,displayName="Readiness Probe"
	Readiness *corev1.Probe `json:"readiness,omitempty"`

	// Probe to determine successful initialization. If specified, other probes are not executed until this completes successfully.
	// +operator-sdk:csv:customresourcedefinitions:order=1,type=spec,displayName="Startup Probe"
	Startup *corev1.Probe `json:"startup,omitempty"`
}

// Configure pods to run on particular Nodes.
>>>>>>> 90cb2aae
type RuntimeComponentAffinity struct {

	// Controls which nodes the pod are scheduled to run on, based on labels on the node.
	// +operator-sdk:csv:customresourcedefinitions:order=33,type=spec,displayName="Node Affinity",xDescriptors="urn:alm:descriptor:com.tectonic.ui:nodeAffinity"
	NodeAffinity *corev1.NodeAffinity `json:"nodeAffinity,omitempty"`

	// Controls the nodes the pod are scheduled to run on, based on labels on the pods that are already running on the node.
	// +operator-sdk:csv:customresourcedefinitions:order=34,type=spec,displayName="Pod Affinity",xDescriptors="urn:alm:descriptor:com.tectonic.ui:podAffinity"
	PodAffinity *corev1.PodAffinity `json:"podAffinity,omitempty"`

	// Enables the ability to prevent running a pod on the same node as another pod.
	// +operator-sdk:csv:customresourcedefinitions:order=35,type=spec,displayName="Pod Anti Affinity",xDescriptors="urn:alm:descriptor:com.tectonic.ui:podAntiAffinity"
	PodAntiAffinity *corev1.PodAntiAffinity `json:"podAntiAffinity,omitempty"`

	// A YAML object that contains a set of required labels and their values.
	// +operator-sdk:csv:customresourcedefinitions:order=36,type=spec,displayName="Node Affinity Labels",xDescriptors="urn:alm:descriptor:com.tectonic.ui:text"
	NodeAffinityLabels map[string]string `json:"nodeAffinityLabels,omitempty"`

	// An array of architectures to be considered for deployment. Their position in the array indicates preference.
	// +listType=set
	Architecture []string `json:"architecture,omitempty"`
}

// Configures the desired resource consumption of pods.
type RuntimeComponentAutoScaling struct {
	// Required field for autoscaling. Upper limit for the number of pods that can be set by the autoscaler. Parameter .spec.resources.requests.cpu must also be specified.
	// +kubebuilder:validation:Minimum=1
	// +operator-sdk:csv:customresourcedefinitions:order=1,type=spec,displayName="Max Replicas",xDescriptors="urn:alm:descriptor:com.tectonic.ui:number"
	MaxReplicas int32 `json:"maxReplicas,omitempty"`

	// Lower limit for the number of pods that can be set by the autoscaler.
	// +operator-sdk:csv:customresourcedefinitions:order=2,type=spec,displayName="Min Replicas",xDescriptors="urn:alm:descriptor:com.tectonic.ui:number"
	MinReplicas *int32 `json:"minReplicas,omitempty"`

	// Target average CPU utilization, represented as a percentage of requested CPU, over all the pods.
	// +operator-sdk:csv:customresourcedefinitions:order=3,type=spec,displayName="Target CPU Utilization Percentage",xDescriptors="urn:alm:descriptor:com.tectonic.ui:number"
	TargetCPUUtilizationPercentage *int32 `json:"targetCPUUtilizationPercentage,omitempty"`
}

// Configures parameters for the network service of pods.
type RuntimeComponentService struct {
	// The port exposed by the container.
	// +kubebuilder:validation:Maximum=65535
	// +kubebuilder:validation:Minimum=1
	// +operator-sdk:csv:customresourcedefinitions:order=9,type=spec,displayName="Service Port",xDescriptors="urn:alm:descriptor:com.tectonic.ui:number"
	Port int32 `json:"port,omitempty"`

	// +operator-sdk:csv:customresourcedefinitions:order=10,type=spec,displayName="Service Type",xDescriptors="urn:alm:descriptor:com.tectonic.ui:text"
	Type *corev1.ServiceType `json:"type,omitempty"`

	// Node proxies this port into your service.
	// +kubebuilder:validation:Maximum=65535
	// +kubebuilder:validation:Minimum=0
	// +operator-sdk:csv:customresourcedefinitions:order=11,type=spec,displayName="Node Port",xDescriptors="urn:alm:descriptor:com.tectonic.ui:number"
	NodePort *int32 `json:"nodePort,omitempty"`

	// The name for the port exposed by the container.
	// +operator-sdk:csv:customresourcedefinitions:order=12,type=spec,displayName="Port Name",xDescriptors="urn:alm:descriptor:com.tectonic.ui:text"
	PortName string `json:"portName,omitempty"`

	// Annotations to be added to the service.
	// +operator-sdk:csv:customresourcedefinitions:order=13,type=spec,displayName="Service Annotations",xDescriptors="urn:alm:descriptor:com.tectonic.ui:text"
	Annotations map[string]string `json:"annotations,omitempty"`

	// The port that the operator assigns to containers inside pods. Defaults to the value of spec.service.port.
	// +kubebuilder:validation:Maximum=65535
	// +kubebuilder:validation:Minimum=1
	// +operator-sdk:csv:customresourcedefinitions:order=14,type=spec,displayName="Target Port",xDescriptors="urn:alm:descriptor:com.tectonic.ui:number"
	TargetPort *int32 `json:"targetPort,omitempty"`

	// A name of a secret that already contains TLS key, certificate and CA to be mounted in the pod.
	// +k8s:openapi-gen=true
	// +operator-sdk:csv:customresourcedefinitions:order=15,type=spec,displayName="Certificate Secret Reference",xDescriptors="urn:alm:descriptor:com.tectonic.ui:text"
	CertificateSecretRef *string `json:"certificateSecretRef,omitempty"`

	// An array consisting of service ports.
	// +operator-sdk:csv:customresourcedefinitions:order=16,type=spec
	Ports []corev1.ServicePort `json:"ports,omitempty"`

	// Expose the application as a bindable service. Defaults to false.
	// +operator-sdk:csv:customresourcedefinitions:order=17,type=spec,displayName="Bindable",xDescriptors="urn:alm:descriptor:com.tectonic.ui:booleanSwitch"
	Bindable *bool `json:"bindable,omitempty"`
}

// Defines the desired state and cycle of applications.
type RuntimeComponentDeployment struct {

	// Specifies the strategy to replace old deployment pods with new pods.
	// +operator-sdk:csv:customresourcedefinitions:order=21,type=spec,displayName="Deployment Update Strategy",xDescriptors="urn:alm:descriptor:com.tectonic.ui:updateStrategy"
	UpdateStrategy *appsv1.DeploymentStrategy `json:"updateStrategy,omitempty"`

	// Annotations to be added only to the Deployment and resources owned by the Deployment.
	Annotations map[string]string `json:"annotations,omitempty"`
}

// Defines the desired state and cycle of stateful applications.
type RuntimeComponentStatefulSet struct {

	// Specifies the strategy to replace old statefulSet pods with new pods.
	// +operator-sdk:csv:customresourcedefinitions:order=23,type=spec,displayName="StatefulSet Update Strategy",xDescriptors="urn:alm:descriptor:com.tectonic.ui:text"
	UpdateStrategy *appsv1.StatefulSetUpdateStrategy `json:"updateStrategy,omitempty"`

	// +operator-sdk:csv:customresourcedefinitions:order=24,type=spec,displayName="Storage"
	Storage *RuntimeComponentStorage `json:"storage,omitempty"`

	// Annotations to be added only to the StatefulSet and resources owned by the StatefulSet.
	Annotations map[string]string `json:"annotations,omitempty"`
}

// Defines settings of persisted storage for StatefulSets.
type RuntimeComponentStorage struct {

	// A convenient field to set the size of the persisted storage.
	// +kubebuilder:validation:Pattern=^([+-]?[0-9.]+)([eEinumkKMGTP]*[-+]?[0-9]*)$
	// +operator-sdk:csv:customresourcedefinitions:order=25,type=spec,displayName="Storage Size",xDescriptors="urn:alm:descriptor:com.tectonic.ui:text"
	Size string `json:"size,omitempty"`

	// The directory inside the container where this persisted storage will be bound to.
	// +operator-sdk:csv:customresourcedefinitions:order=26,type=spec,displayName="Storage Mount Path",xDescriptors="urn:alm:descriptor:com.tectonic.ui:text"
	MountPath string `json:"mountPath,omitempty"`

	// A YAML object that represents a volumeClaimTemplate component of a StatefulSet.
	// +operator-sdk:csv:customresourcedefinitions:order=27,type=spec,displayName="Storage Volume Claim Template",xDescriptors="urn:alm:descriptor:com.tectonic.ui:PersistentVolumeClaim"
	VolumeClaimTemplate *corev1.PersistentVolumeClaim `json:"volumeClaimTemplate,omitempty"`
}

// Specifies parameters for Service Monitor.
type RuntimeComponentMonitoring struct {

	// Labels to set on ServiceMonitor.
	// +operator-sdk:csv:customresourcedefinitions:order=30,type=spec,displayName="Monitoring Labels",xDescriptors="urn:alm:descriptor:com.tectonic.ui:text"
	Labels map[string]string `json:"labels,omitempty"`

	// A YAML snippet representing an array of Endpoint component from ServiceMonitor.
	// +listType=atomic
	// +operator-sdk:csv:customresourcedefinitions:order=31,type=spec,displayName="Monitoring Endpoints",xDescriptors="urn:alm:descriptor:com.tectonic.ui:endpointList"
	Endpoints []prometheusv1.Endpoint `json:"endpoints,omitempty"`
}

// Configures the ingress resource.
// +k8s:openapi-gen=true
type RuntimeComponentRoute struct {

	// Annotations to be added to the Route.
	// +operator-sdk:csv:customresourcedefinitions:order=38,type=spec,displayName="Route Annotations",xDescriptors="urn:alm:descriptor:com.tectonic.ui:text"
	Annotations map[string]string `json:"annotations,omitempty"`

	// Hostname to be used for the Route.
	// +operator-sdk:csv:customresourcedefinitions:order=39,type=spec,displayName="Route Host",xDescriptors="urn:alm:descriptor:com.tectonic.ui:text"
	Host string `json:"host,omitempty"`

	// Path to be used for Route.
	// +operator-sdk:csv:customresourcedefinitions:order=40,type=spec,displayName="Route Path",xDescriptors="urn:alm:descriptor:com.tectonic.ui:text"
	Path string `json:"path,omitempty"`

	// Path type to be used for Ingress.
	PathType networkingv1.PathType `json:"pathType,omitempty"`

	// A name of a secret that already contains TLS key, certificate and CA to be used in the route. Also can contain destination CA certificate.
	// +operator-sdk:csv:customresourcedefinitions:order=41,type=spec,displayName="Certificate Secret Reference",xDescriptors="urn:alm:descriptor:com.tectonic.ui:text"
	CertificateSecretRef *string `json:"certificateSecretRef,omitempty"`

	// TLS termination policy. Can be one of edge, reencrypt and passthrough.
	// +operator-sdk:csv:customresourcedefinitions:order=42,type=spec,displayName="Termination",xDescriptors="urn:alm:descriptor:com.tectonic.ui:text"
	Termination *routev1.TLSTerminationType `json:"termination,omitempty"`

	// HTTP traffic policy with TLS enabled. Can be one of Allow, Redirect and None.
	// +operator-sdk:csv:customresourcedefinitions:order=43,type=spec,displayName="Insecure Edge Termination Policy",xDescriptors="urn:alm:descriptor:com.tectonic.ui:text"
	InsecureEdgeTerminationPolicy *routev1.InsecureEdgeTerminationPolicyType `json:"insecureEdgeTerminationPolicy,omitempty"`
}

// Defines the observed state of RuntimeComponent.
type RuntimeComponentStatus struct {
	// +listType=atomic

	// +operator-sdk:csv:customresourcedefinitions:type=status,displayName="Status Conditions",xDescriptors="urn:alm:descriptor:io.kubernetes.conditions"
	Conditions     []StatusCondition `json:"conditions,omitempty"`
	ImageReference string            `json:"imageReference,omitempty"`

	// +operator-sdk:csv:customresourcedefinitions:type=status,displayName="Service Binding"
	Binding *corev1.LocalObjectReference `json:"binding,omitempty"`
}

// Defines possible status conditions.
type StatusCondition struct {
	LastTransitionTime *metav1.Time           `json:"lastTransitionTime,omitempty"`
	Reason             string                 `json:"reason,omitempty"`
	Message            string                 `json:"message,omitempty"`
	Status             corev1.ConditionStatus `json:"status,omitempty"`
	Type               StatusConditionType    `json:"type,omitempty"`
}

// Defines the type of status condition.
type StatusConditionType string

const (
	// StatusConditionTypeReconciled ...
	StatusConditionTypeReconciled StatusConditionType = "Reconciled"
)

// +kubebuilder:resource:path=runtimecomponents,scope=Namespaced,shortName=comp;comps
// +kubebuilder:object:root=true
// +kubebuilder:subresource:status
// +kubebuilder:printcolumn:name="Image",type="string",JSONPath=".spec.applicationImage",priority=0,description="Absolute name of the deployed image containing registry and tag"
// +kubebuilder:printcolumn:name="Exposed",type="boolean",JSONPath=".spec.expose",priority=0,description="Specifies whether deployment is exposed externally via default Route"
// +kubebuilder:printcolumn:name="Reconciled",type="string",JSONPath=".status.conditions[?(@.type=='Reconciled')].status",priority=0,description="Status of the reconcile condition"
// +kubebuilder:printcolumn:name="Reason",type="string",JSONPath=".status.conditions[?(@.type=='Reconciled')].reason",priority=1,description="Reason for the failure of reconcile condition"
// +kubebuilder:printcolumn:name="Message",type="string",JSONPath=".status.conditions[?(@.type=='Reconciled')].message",priority=1,description="Failure message from reconcile condition"
// +kubebuilder:printcolumn:name="Age",type="date",JSONPath=".metadata.creationTimestamp",priority=0,description="Age of the resource"
//+operator-sdk:csv:customresourcedefinitions:displayName="RuntimeComponent",resources={{Deployment,v1},{Service,v1},{StatefulSet,v1},{Route,v1},{HorizontalPodAutoscaler,v1},{ServiceAccount,v1},{Secret,v1}}

// Represents the deployment of a runtime component
type RuntimeComponent struct {
	metav1.TypeMeta   `json:",inline"`
	metav1.ObjectMeta `json:"metadata,omitempty"`

	Spec   RuntimeComponentSpec   `json:"spec,omitempty"`
	Status RuntimeComponentStatus `json:"status,omitempty"`
}

// +kubebuilder:object:root=true

// RuntimeComponentList contains a list of RuntimeComponent.
type RuntimeComponentList struct {
	metav1.TypeMeta `json:",inline"`
	metav1.ListMeta `json:"metadata,omitempty"`
	Items           []RuntimeComponent `json:"items"`
}

func init() {
	SchemeBuilder.Register(&RuntimeComponent{}, &RuntimeComponentList{})
}

// GetApplicationImage returns application image
func (cr *RuntimeComponent) GetApplicationImage() string {
	return cr.Spec.ApplicationImage
}

// GetPullPolicy returns image pull policy
func (cr *RuntimeComponent) GetPullPolicy() *corev1.PullPolicy {
	return cr.Spec.PullPolicy
}

// GetPullSecret returns secret name for docker registry credentials
func (cr *RuntimeComponent) GetPullSecret() *string {
	return cr.Spec.PullSecret
}

// GetServiceAccountName returns service account name
func (cr *RuntimeComponent) GetServiceAccountName() *string {
	return cr.Spec.ServiceAccountName
}

// GetReplicas returns number of replicas
func (cr *RuntimeComponent) GetReplicas() *int32 {
	return cr.Spec.Replicas
}

func (cr *RuntimeComponent) GetProbes() common.BaseComponentProbes {
	if cr.Spec.Probes == nil {
		return nil
	}
	return cr.Spec.Probes
}

// GetLivenessProbe returns liveness probe
func (p *RuntimeComponentProbes) GetLivenessProbe() *corev1.Probe {
	return p.Liveness
}

// GetReadinessProbe returns readiness probe
func (p *RuntimeComponentProbes) GetReadinessProbe() *corev1.Probe {
	return p.Readiness
}

// GetStartupProbe returns startup probe
func (p *RuntimeComponentProbes) GetStartupProbe() *corev1.Probe {
	return p.Startup
}

// GetVolumes returns volumes slice
func (cr *RuntimeComponent) GetVolumes() []corev1.Volume {
	return cr.Spec.Volumes
}

// GetVolumeMounts returns volume mounts slice
func (cr *RuntimeComponent) GetVolumeMounts() []corev1.VolumeMount {
	return cr.Spec.VolumeMounts
}

// GetResourceConstraints returns resource constraints
func (cr *RuntimeComponent) GetResourceConstraints() *corev1.ResourceRequirements {
	return cr.Spec.Resources
}

// GetExpose returns expose flag
func (cr *RuntimeComponent) GetExpose() *bool {
	return cr.Spec.Expose
}

// GetEnv returns slice of environment variables
func (cr *RuntimeComponent) GetEnv() []corev1.EnvVar {
	return cr.Spec.Env
}

// GetEnvFrom returns slice of environment variables from source
func (cr *RuntimeComponent) GetEnvFrom() []corev1.EnvFromSource {
	return cr.Spec.EnvFrom
}

// GetCreateKnativeService returns flag that toggles Knative service
func (cr *RuntimeComponent) GetCreateKnativeService() *bool {
	return cr.Spec.CreateKnativeService
}

// GetAutoscaling returns autoscaling settings
func (cr *RuntimeComponent) GetAutoscaling() common.BaseComponentAutoscaling {
	if cr.Spec.Autoscaling == nil {
		return nil
	}
	return cr.Spec.Autoscaling
}

// GetStorage returns storage settings
func (ss *RuntimeComponentStatefulSet) GetStorage() common.BaseComponentStorage {
	if ss.Storage == nil {
		return nil
	}
	return ss.Storage
}

// GetService returns service settings
func (cr *RuntimeComponent) GetService() common.BaseComponentService {
	if cr.Spec.Service == nil {
		return nil
	}
	return cr.Spec.Service
}

// GetApplicationVersion returns application version
func (cr *RuntimeComponent) GetApplicationVersion() string {
	return cr.Spec.ApplicationVersion
}

// GetApplicationName returns Application name
func (cr *RuntimeComponent) GetApplicationName() string {
	return cr.Spec.ApplicationName
}

// GetMonitoring returns monitoring settings
func (cr *RuntimeComponent) GetMonitoring() common.BaseComponentMonitoring {
	if cr.Spec.Monitoring == nil {
		return nil
	}
	return cr.Spec.Monitoring
}

// GetStatus returns RuntimeComponent status
func (cr *RuntimeComponent) GetStatus() common.BaseComponentStatus {
	return &cr.Status
}

// GetInitContainers returns list of init containers
func (cr *RuntimeComponent) GetInitContainers() []corev1.Container {
	return cr.Spec.InitContainers
}

// GetSidecarContainers returns list of sidecar containers
func (cr *RuntimeComponent) GetSidecarContainers() []corev1.Container {
	return cr.Spec.SidecarContainers
}

// GetGroupName returns group name to be used in labels and annotation
func (cr *RuntimeComponent) GetGroupName() string {
	return "rc.app.stacks"
}

// GetRoute returns route
func (cr *RuntimeComponent) GetRoute() common.BaseComponentRoute {
	if cr.Spec.Route == nil {
		return nil
	}
	return cr.Spec.Route
}

// GetAffinity returns deployment's node and pod affinity settings
func (cr *RuntimeComponent) GetAffinity() common.BaseComponentAffinity {
	if cr.Spec.Affinity == nil {
		return nil
	}
	return cr.Spec.Affinity
}

// GetDeployment returns deployment settings
func (cr *RuntimeComponent) GetDeployment() common.BaseComponentDeployment {
	if cr.Spec.Deployment == nil {
		return nil
	}
	return cr.Spec.Deployment
}

// GetDeploymentStrategy returns deployment strategy struct
func (cr *RuntimeComponentDeployment) GetDeploymentUpdateStrategy() *appsv1.DeploymentStrategy {
	return cr.UpdateStrategy
}

// GetAnnotations returns annotations to be added only to the Deployment and its child resources
func (rcd *RuntimeComponentDeployment) GetAnnotations() map[string]string {
	return rcd.Annotations
}

// GetStatefulSet returns statefulSet settings
func (cr *RuntimeComponent) GetStatefulSet() common.BaseComponentStatefulSet {
	if cr.Spec.StatefulSet == nil {
		return nil
	}
	return cr.Spec.StatefulSet
}

// GetStatefulSetUpdateStrategy returns statefulSet strategy struct
func (cr *RuntimeComponentStatefulSet) GetStatefulSetUpdateStrategy() *appsv1.StatefulSetUpdateStrategy {
	return cr.UpdateStrategy
}

// GetAnnotations returns annotations to be added only to the StatefulSet and its child resources
func (rcss *RuntimeComponentStatefulSet) GetAnnotations() map[string]string {
	return rcss.Annotations
}

// GetImageReference returns Docker image reference to be deployed by the CR
func (s *RuntimeComponentStatus) GetImageReference() string {
	return s.ImageReference
}

// SetImageReference sets Docker image reference on the status portion of the CR
func (s *RuntimeComponentStatus) SetImageReference(imageReference string) {
	s.ImageReference = imageReference
}

// GetBinding returns BindingStatus representing binding status
func (s *RuntimeComponentStatus) GetBinding() *corev1.LocalObjectReference {
	return s.Binding
}

// SetBinding sets BindingStatus representing binding status
func (s *RuntimeComponentStatus) SetBinding(r *corev1.LocalObjectReference) {
	s.Binding = r
}

// GetMinReplicas returns minimum replicas
func (a *RuntimeComponentAutoScaling) GetMinReplicas() *int32 {
	return a.MinReplicas
}

// GetMaxReplicas returns maximum replicas
func (a *RuntimeComponentAutoScaling) GetMaxReplicas() int32 {
	return a.MaxReplicas
}

// GetTargetCPUUtilizationPercentage returns target cpu usage
func (a *RuntimeComponentAutoScaling) GetTargetCPUUtilizationPercentage() *int32 {
	return a.TargetCPUUtilizationPercentage
}

// GetSize returns persistent volume size
func (s *RuntimeComponentStorage) GetSize() string {
	return s.Size
}

// GetMountPath returns mount path for persistent volume
func (s *RuntimeComponentStorage) GetMountPath() string {
	return s.MountPath
}

// GetVolumeClaimTemplate returns a template representing requested persistent volume
func (s *RuntimeComponentStorage) GetVolumeClaimTemplate() *corev1.PersistentVolumeClaim {
	return s.VolumeClaimTemplate
}

// GetAnnotations returns a set of annotations to be added to the service
func (s *RuntimeComponentService) GetAnnotations() map[string]string {
	return s.Annotations
}

// GetPort returns service port
func (s *RuntimeComponentService) GetPort() int32 {
	return s.Port
}

// GetNodePort returns service nodePort
func (s *RuntimeComponentService) GetNodePort() *int32 {
	if s.NodePort == nil {
		return nil
	}
	return s.NodePort
}

// GetTargetPort returns the internal target port for containers
func (s *RuntimeComponentService) GetTargetPort() *int32 {
	return s.TargetPort
}

// GetPortName returns name of service port
func (s *RuntimeComponentService) GetPortName() string {
	return s.PortName
}

// GetType returns service type
func (s *RuntimeComponentService) GetType() *corev1.ServiceType {
	return s.Type
}

// GetPorts returns a list of service ports
func (s *RuntimeComponentService) GetPorts() []corev1.ServicePort {
	return s.Ports
}

// GetCertificateSecretRef returns a secret reference with a certificate
func (s *RuntimeComponentService) GetCertificateSecretRef() *string {
	return s.CertificateSecretRef
}

// GetBindable returns whether the application should be exposable as a service
func (s *RuntimeComponentService) GetBindable() *bool {
	return s.Bindable
}

// GetLabels returns labels to be added on ServiceMonitor
func (m *RuntimeComponentMonitoring) GetLabels() map[string]string {
	return m.Labels
}

// GetEndpoints returns endpoints to be added to ServiceMonitor
func (m *RuntimeComponentMonitoring) GetEndpoints() []prometheusv1.Endpoint {
	return m.Endpoints
}

// GetAnnotations returns route annotations
func (r *RuntimeComponentRoute) GetAnnotations() map[string]string {
	return r.Annotations
}

// GetCertificateSecretRef returns a secret reference with a certificate
func (r *RuntimeComponentRoute) GetCertificateSecretRef() *string {
	return r.CertificateSecretRef
}

// GetTermination returns terminatation of the route's TLS
func (r *RuntimeComponentRoute) GetTermination() *routev1.TLSTerminationType {
	return r.Termination
}

// GetInsecureEdgeTerminationPolicy returns terminatation of the route's TLS
func (r *RuntimeComponentRoute) GetInsecureEdgeTerminationPolicy() *routev1.InsecureEdgeTerminationPolicyType {
	return r.InsecureEdgeTerminationPolicy
}

// GetHost returns hostname to be used by the route
func (r *RuntimeComponentRoute) GetHost() string {
	return r.Host
}

// GetPath returns path to use for the route
func (r *RuntimeComponentRoute) GetPath() string {
	return r.Path
}

// GetPathType returns pathType to use for the route
func (r *RuntimeComponentRoute) GetPathType() networkingv1.PathType {
	return r.PathType
}

// GetNodeAffinity returns node affinity
func (a *RuntimeComponentAffinity) GetNodeAffinity() *corev1.NodeAffinity {
	return a.NodeAffinity
}

// GetPodAffinity returns pod affinity
func (a *RuntimeComponentAffinity) GetPodAffinity() *corev1.PodAffinity {
	return a.PodAffinity
}

// GetPodAntiAffinity returns pod anti-affinity
func (a *RuntimeComponentAffinity) GetPodAntiAffinity() *corev1.PodAntiAffinity {
	return a.PodAntiAffinity
}

// GetArchitecture returns list of architecture names
func (a *RuntimeComponentAffinity) GetArchitecture() []string {
	return a.Architecture
}

// GetNodeAffinityLabels returns list of architecture names
func (a *RuntimeComponentAffinity) GetNodeAffinityLabels() map[string]string {
	return a.NodeAffinityLabels
}

// Initialize the RuntimeComponent instance
func (cr *RuntimeComponent) Initialize() {
	if cr.Spec.PullPolicy == nil {
		pp := corev1.PullIfNotPresent
		cr.Spec.PullPolicy = &pp
	}

	if cr.Spec.Resources == nil {
		cr.Spec.Resources = &corev1.ResourceRequirements{}
	}

	// Default applicationName to cr.Name, if a user sets createAppDefinition to true but doesn't set applicationName
	if cr.Spec.ApplicationName == "" {
		if cr.Labels != nil && cr.Labels["app.kubernetes.io/part-of"] != "" {
			cr.Spec.ApplicationName = cr.Labels["app.kubernetes.io/part-of"]
		} else {
			cr.Spec.ApplicationName = cr.Name
		}
	}

	if cr.Labels != nil {
		cr.Labels["app.kubernetes.io/part-of"] = cr.Spec.ApplicationName
	}

	// This is to handle when there is no service in the CR
	if cr.Spec.Service == nil {
		cr.Spec.Service = &RuntimeComponentService{}
	}

	if cr.Spec.Service.Type == nil {
		st := corev1.ServiceTypeClusterIP
		cr.Spec.Service.Type = &st
	}

	if cr.Spec.Service.Port == 0 {
		cr.Spec.Service.Port = 8080
	}

}

// GetLabels returns set of labels to be added to all resources
func (cr *RuntimeComponent) GetLabels() map[string]string {
	labels := map[string]string{
		"app.kubernetes.io/instance":   cr.Name,
		"app.kubernetes.io/name":       cr.Name,
		"app.kubernetes.io/managed-by": "runtime-component-operator",
		"app.kubernetes.io/component":  "backend",
		"app.kubernetes.io/part-of":    cr.Spec.ApplicationName,
	}

	if cr.Spec.ApplicationVersion != "" {
		labels["app.kubernetes.io/version"] = cr.Spec.ApplicationVersion
	}

	for key, value := range cr.Labels {
		if key != "app.kubernetes.io/instance" {
			labels[key] = value
		}
	}

	return labels
}

// GetAnnotations returns set of annotations to be added to all resources
func (cr *RuntimeComponent) GetAnnotations() map[string]string {
	annotations := map[string]string{}
	for k, v := range cr.Annotations {
		annotations[k] = v
	}
	delete(annotations, "kubectl.kubernetes.io/last-applied-configuration")
	return annotations
}

// GetType returns status condition type
func (c *StatusCondition) GetType() common.StatusConditionType {
	return convertToCommonStatusConditionType(c.Type)
}

// SetType returns status condition type
func (c *StatusCondition) SetType(ct common.StatusConditionType) {
	c.Type = convertFromCommonStatusConditionType(ct)
}

// GetLastTransitionTime return time of last status change
func (c *StatusCondition) GetLastTransitionTime() *metav1.Time {
	return c.LastTransitionTime
}

// SetLastTransitionTime sets time of last status change
func (c *StatusCondition) SetLastTransitionTime(t *metav1.Time) {
	c.LastTransitionTime = t
}

// GetMessage return condition's message
func (c *StatusCondition) GetMessage() string {
	return c.Message
}

// SetMessage sets condition's message
func (c *StatusCondition) SetMessage(m string) {
	c.Message = m
}

// GetReason return condition's message
func (c *StatusCondition) GetReason() string {
	return c.Reason
}

// SetReason sets condition's reason
func (c *StatusCondition) SetReason(r string) {
	c.Reason = r
}

// GetStatus return condition's status
func (c *StatusCondition) GetStatus() corev1.ConditionStatus {
	return c.Status
}

// SetStatus sets condition's status
func (c *StatusCondition) SetStatus(s corev1.ConditionStatus) {
	c.Status = s
}

// NewCondition returns new condition
func (s *RuntimeComponentStatus) NewCondition() common.StatusCondition {
	return &StatusCondition{}
}

// GetConditions returns slice of conditions
func (s *RuntimeComponentStatus) GetConditions() []common.StatusCondition {
	var conditions = make([]common.StatusCondition, len(s.Conditions))
	for i := range s.Conditions {
		conditions[i] = &s.Conditions[i]
	}
	return conditions
}

// GetCondition ...
func (s *RuntimeComponentStatus) GetCondition(t common.StatusConditionType) common.StatusCondition {
	for i := range s.Conditions {
		if s.Conditions[i].GetType() == t {
			return &s.Conditions[i]
		}
	}
	return nil
}

// SetCondition ...
func (s *RuntimeComponentStatus) SetCondition(c common.StatusCondition) {
	condition := &StatusCondition{}
	found := false
	for i := range s.Conditions {
		if s.Conditions[i].GetType() == c.GetType() {
			condition = &s.Conditions[i]
			found = true
		}
	}

	if condition.GetStatus() != c.GetStatus() {
		condition.SetLastTransitionTime(&metav1.Time{Time: time.Now()})
	}

	condition.SetReason(c.GetReason())
	condition.SetMessage(c.GetMessage())
	condition.SetStatus(c.GetStatus())
	condition.SetType(c.GetType())
	if !found {
		s.Conditions = append(s.Conditions, *condition)
	}
}

func convertToCommonStatusConditionType(c StatusConditionType) common.StatusConditionType {
	switch c {
	case StatusConditionTypeReconciled:
		return common.StatusConditionTypeReconciled
	default:
		panic(c)
	}
}

func convertFromCommonStatusConditionType(c common.StatusConditionType) StatusConditionType {
	switch c {
	case common.StatusConditionTypeReconciled:
		return StatusConditionTypeReconciled
	default:
		panic(c)
	}
}<|MERGE_RESOLUTION|>--- conflicted
+++ resolved
@@ -91,21 +91,8 @@
 	// +operator-sdk:csv:customresourcedefinitions:order=16,type=spec,displayName="Route"
 	Route *RuntimeComponentRoute `json:"route,omitempty"`
 
-<<<<<<< HEAD
-	// A boolean to toggle the creation of Knative resources and usage of Knative serving.
-	// +operator-sdk:csv:customresourcedefinitions:order=48,type=spec,displayName="Create Knative Service",xDescriptors="urn:alm:descriptor:com.tectonic.ui:booleanSwitch"
-	CreateKnativeService *bool `json:"createKnativeService,omitempty"`
-
-	// +operator-sdk:csv:customresourcedefinitions:order=49,type=spec,displayName="Probes"
-	Probes *RuntimeComponentProbes `json:"probes,omitempty"`
-
-	// Name of the Secret to use to pull images from the specified repository. It is not required if the cluster is configured with a global image pull secret.
-	// +operator-sdk:csv:customresourcedefinitions:order=52,type=spec,displayName="Pull Secret",xDescriptors="urn:alm:descriptor:io.kubernetes:Secret"
-	PullSecret *string `json:"pullSecret,omitempty"`
-=======
 	// +operator-sdk:csv:customresourcedefinitions:order=17,type=spec,displayName="Monitoring"
 	Monitoring *RuntimeComponentMonitoring `json:"monitoring,omitempty"`
->>>>>>> 90cb2aae
 
 	// An array of environment variables for the application container.
 	// +listType=map
@@ -148,21 +135,6 @@
 // Define health checks on application container to determine whether it is alive or ready to receive traffic
 type RuntimeComponentProbes struct {
 	// Periodic probe of container liveness. Container will be restarted if the probe fails.
-<<<<<<< HEAD
-	// +operator-sdk:csv:customresourcedefinitions:order=49,type=spec,displayName="Liveness Probe"
-	Liveness *corev1.Probe `json:"liveness,omitempty"`
-
-	// Periodic probe of container service readiness. Container will be removed from service endpoints if the probe fails.
-	// +operator-sdk:csv:customresourcedefinitions:order=50,type=spec,displayName="Readiness Probe"
-	Readiness *corev1.Probe `json:"readiness,omitempty"`
-
-	// Probe to determine successful initialization. If specified, other probes are not executed until this completes successfully.
-	// +operator-sdk:csv:customresourcedefinitions:order=51,type=spec,displayName="Startup Probe"
-	Startup *corev1.Probe `json:"startup,omitempty"`
-}
-
-// Configures a Pod to run on particular Nodes.
-=======
 	// +operator-sdk:csv:customresourcedefinitions:order=3,type=spec,displayName="Liveness Probe"
 	Liveness *corev1.Probe `json:"liveness,omitempty"`
 
@@ -176,7 +148,6 @@
 }
 
 // Configure pods to run on particular Nodes.
->>>>>>> 90cb2aae
 type RuntimeComponentAffinity struct {
 
 	// Controls which nodes the pod are scheduled to run on, based on labels on the node.
