--- conflicted
+++ resolved
@@ -14,11 +14,8 @@
 
     # Start a cluster and login
     echo "****** Logging into remote cluster..."
-<<<<<<< HEAD
-    oc login "${OC_URL}" --token="${OC_TOKEN}" 
-=======
     oc login "${CLUSTER_URL}" --token="${CLUSTER_TOKEN}"
->>>>>>> 44c89e64
+
 
     # Set variables for rest of script to use
     readonly DEFAULT_REGISTRY=$(oc get route "${REGISTRY_NAME}" -o jsonpath="{ .spec.host }" -n "${REGISTRY_NAMESPACE}")
