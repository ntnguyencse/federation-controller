--- conflicted
+++ resolved
@@ -36,20 +36,19 @@
     exit 1
   fi
 
-<<<<<<< HEAD
-  ## login to docker 
   if [[ -z "${REGISTRY}" ]]; then 
-    echo "${PASS}" | docker login -u "${USER}" --password-stdin
+    echo "${DOCKER_PASSWORD}" | docker login -u "${DOCKER_USERNAME}" --password-stdin
   else
-    echo "${PASS}" | docker login "${REGISTRY}" -u "${USER}" --password-stdin
-  fi  
-=======
-  echo "${DOCKER_PASSWORD}" | docker login -u "${DOCKER_USERNAME}" --password-stdin
->>>>>>> 44c89e64
+    echo "${DOCKER_PASSWORD}" | docker login "${REGISTRY}" -u "${DOCKER_USERNAME}" --password-stdin
+  fi      
 
   # Build target release(s)
   if [[ "${TARGET}" != "releases" ]]; then
-    "${script_dir}/build-release.sh" -u "${DOCKER_USERNAME}" -p "${DOCKER_PASSWORD}" --release "${TARGET}" --image "${IMAGE}"
+    if [[ -z "${REGISTRY}" ]]; then 
+      "${script_dir}/build-release.sh" -u "${DOCKER_USERNAME}" -p "${DOCKER_PASSWORD}" --release "${TARGET}" --image "${IMAGE}"
+    else
+      "${script_dir}/build-release.sh" -u "${DOCKER_USERNAME}" -p "${DOCKER_PASSWORD}" --release "${TARGET}" --image "${IMAGE}" --registry "${REGISTRY}"
+    fi  
   else
     build_releases
   fi
@@ -72,36 +71,6 @@
   done <<< "${tags}"
 }
 
-<<<<<<< HEAD
-build_release() {
-  local release="$1"
-  local full_image="${IMAGE}:${release}-${arch}"
-  echo "*** Building ${full_image} for ${arch}"
-  docker build -t "${full_image}" .
-  if [[ -n "${REGISTRY}" ]]; then
-    docker tag "${full_image}" "${REGISTRY}/${full_image}"
-  fi  
-  return $?
-}
-
-push_release() {
-  local release="$1"
-
-  if [[ "${TRAVIS}" = "true" && "${TRAVIS_PULL_REQUEST}" = "false" && "${TRAVIS_BRANCH}" = "master" ]]; then
-    echo "****** Pushing image: ${IMAGE}:${release}-${arch}"
-    docker push "${IMAGE}:${release}-${arch}"
-  else  
-    echo "****** Skipping push for branch ${TRAVIS_BRANCH}"
-  fi
-
-  if [[ -n "${REGISTRY}" ]]; then
-    echo "****** Pushing image to scan: ${IMAGE}:${release}-${arch}"
-    docker push "${REGISTRY}/${IMAGE}:${release}-${arch}"
-  fi  
-}
-
-=======
->>>>>>> 44c89e64
 parse_args() {
   while [ $# -gt 0 ]; do
     case "$1" in
