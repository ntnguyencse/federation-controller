#!/bin/bash

#########################################################################################
#
#
#           Build manifest list for all releases of operator repository/image
#           Note: Assumed to run under <operator root>/scripts
#
#
#########################################################################################

set -Eeo pipefail

readonly usage="Usage: $0 -u <docker-username> -p <docker-password> --image [registry/]repository/image"
readonly script_dir="$(dirname "$0")"
readonly release_blocklist="${script_dir}/release-blocklist.txt"

main() {
  parse_args "$@"

  if [[ -z "${TARGET}" ]]; then
    echo "****** Missing target release for operator manifest lists, see usage"
    echo "${usage}"
    exit 1
  fi

  if [[ -z "${DOCKER_USERNAME}" || -z "${DOCKER_PASSWORD}" ]]; then
    echo "****** Missing docker authentication information, see usage"
    echo "${usage}"
    exit 1
  fi

  if [[ -z "${IMAGE}" ]]; then
    echo "****** Missing target image for operator manifest lists, see usage"
    echo "${usage}"
    exit 1
  fi

<<<<<<< HEAD
  if [[ -z "${REGISTRY}" ]]; then 
    echo "${PASS}" | docker login -u "${USER}" --password-stdin
  else
    echo "${PASS}" | docker login "${REGISTRY}" -u "${USER}" --password-stdin
  fi  

  if [[ "${TRAVIS}" != "true" ]] || [[ "${TRAVIS_PULL_REQUEST}" != "false" ]] || [[ "${TRAVIS_BRANCH}" != "master" ]]; then
    echo "****** Skipping manifest for: daily"
    exit 0
  fi

  echo "****** Building manifest for: daily"
  build_manifest "daily"
}
=======
  echo "${DOCKER_PASSWORD}" | docker login -u "${DOCKER_USERNAME}" --password-stdin
>>>>>>> 44c89e64

  # Build manifest for target release(s)
  if [[ "${TARGET}" != "releases" ]]; then
    # Remove 'v' prefix from any releases matching version regex `\d+\.\d+\.\d+.*`
    if [[ "${TARGET}" =~ ^v[0-9]+\.[0-9]+\.[0-9]+ ]]; then
      readonly release_tag="${TARGET#*v}"
    else
      readonly release_tag="${TARGET}"
    fi
    build_manifest "${release_tag}"
  else
    build_manifests
  fi
}

build_manifest() {
  local tag="$1"
<<<<<<< HEAD
  ## try to build manifest but allow failure
  ## this allows new release builds
  local target="${IMAGE}:${tag}"
  if [[ -n "${REGISTRY}" ]]; then 
    target="${REGISTRY}/${IMAGE}:${tag}"
  fi  
=======
  echo "****** Building manifest for: ${tag}"

  ## try to build manifest but allow failure
  ## this allows new release builds
  local target="${IMAGE}:${tag}"
  # TODO: Add back in linux/s390x and linux/ppc64le once build platforms are back up
  # --platforms "linux/amd64,linux/s390x,linux/ppc64le" \
>>>>>>> 44c89e64
  manifest-tool push from-args \
    --platforms "linux/amd64" \
    --template "${target}-ARCH" \
    --target "${target}" \
    || echo "*** WARN: Target architectures not available"
}

# Build manifest for previous releases
build_manifests() {
  tags="$(git tag -l)"
  while read -r tag; do
    if [[ -z "${tag}" ]]; then
      break
    fi

    # Skip any releases listed in the release blocklist
    if grep -q "^${tag}$" "${release_blocklist}"; then
      echo "Release ${tag} found in blocklist. Skipping..."
      continue
    fi

    local release_tag="${tag#*v}"
    build_manifest "${release_tag}"
  done <<< "${tags}"
}

parse_args() {
    while [ $# -gt 0 ]; do
    case "$1" in
    -u)
      shift
      readonly DOCKER_USERNAME="${1}"
      ;;
    -p)
      shift
      readonly DOCKER_PASSWORD="${1}"
      ;;
    --registry)
      shift
      readonly REGISTRY="${1}"
      ;;        
    --image)
      shift
      readonly IMAGE="${1}"
      ;;
    --target)
      shift
      readonly TARGET="${1}"
      ;;
    *)
      echo "Error: Invalid argument - $1"
      echo "$usage"
      exit 1
      ;;
    esac
    shift
  done
}

main "$@"<|MERGE_RESOLUTION|>--- conflicted
+++ resolved
@@ -36,24 +36,11 @@
     exit 1
   fi
 
-<<<<<<< HEAD
-  if [[ -z "${REGISTRY}" ]]; then 
-    echo "${PASS}" | docker login -u "${USER}" --password-stdin
+  if [[ -z "${REGISTRY}" ]]; then  
+    echo "${DOCKER_PASSWORD}" | docker login -u "${DOCKER_USERNAME}" --password-stdin
   else
-    echo "${PASS}" | docker login "${REGISTRY}" -u "${USER}" --password-stdin
-  fi  
-
-  if [[ "${TRAVIS}" != "true" ]] || [[ "${TRAVIS_PULL_REQUEST}" != "false" ]] || [[ "${TRAVIS_BRANCH}" != "master" ]]; then
-    echo "****** Skipping manifest for: daily"
-    exit 0
-  fi
-
-  echo "****** Building manifest for: daily"
-  build_manifest "daily"
-}
-=======
-  echo "${DOCKER_PASSWORD}" | docker login -u "${DOCKER_USERNAME}" --password-stdin
->>>>>>> 44c89e64
+    echo "${DOCKER_PASSWORD}" | docker login "${REGISTRY}" -u "${DOCKER_USERNAME}" --password-stdin
+  fi      
 
   # Build manifest for target release(s)
   if [[ "${TARGET}" != "releases" ]]; then
@@ -71,14 +58,6 @@
 
 build_manifest() {
   local tag="$1"
-<<<<<<< HEAD
-  ## try to build manifest but allow failure
-  ## this allows new release builds
-  local target="${IMAGE}:${tag}"
-  if [[ -n "${REGISTRY}" ]]; then 
-    target="${REGISTRY}/${IMAGE}:${tag}"
-  fi  
-=======
   echo "****** Building manifest for: ${tag}"
 
   ## try to build manifest but allow failure
@@ -86,7 +65,6 @@
   local target="${IMAGE}:${tag}"
   # TODO: Add back in linux/s390x and linux/ppc64le once build platforms are back up
   # --platforms "linux/amd64,linux/s390x,linux/ppc64le" \
->>>>>>> 44c89e64
   manifest-tool push from-args \
     --platforms "linux/amd64" \
     --template "${target}-ARCH" \
