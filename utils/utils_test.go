--- conflicted
+++ resolved
@@ -285,17 +285,6 @@
 	logf.SetLogger(logger)
 
 	spec := appstacksv1beta2.RuntimeComponentSpec{
-<<<<<<< HEAD
-		ApplicationImage:    appImage,
-		Service:             service,
-		ResourceConstraints: resourceContraints,
-		Probes:              probes,
-		VolumeMounts:        []corev1.VolumeMount{volumeMount},
-		PullPolicy:          &pullPolicy,
-		Env:                 env,
-		EnvFrom:             envFrom,
-		Volumes:             []corev1.Volume{volume},
-=======
 		ApplicationImage: appImage,
 		Service:          service,
 		Resources:        resourceContraints,
@@ -305,7 +294,6 @@
 		Env:              env,
 		EnvFrom:          envFrom,
 		Volumes:          []corev1.Volume{volume},
->>>>>>> 90cb2aae
 	}
 
 	// No dep or set, annotation should be empty
@@ -361,17 +349,6 @@
 	logf.SetLogger(logger)
 
 	spec := appstacksv1beta2.RuntimeComponentSpec{
-<<<<<<< HEAD
-		ApplicationImage:    appImage,
-		Service:             service,
-		ResourceConstraints: resourceContraints,
-		Probes:              probes,
-		VolumeMounts:        []corev1.VolumeMount{volumeMount},
-		PullPolicy:          &pullPolicy,
-		Env:                 env,
-		EnvFrom:             envFrom,
-		Volumes:             []corev1.Volume{volume},
-=======
 		ApplicationImage: appImage,
 		Service:          service,
 		Resources:        resourceContraints,
@@ -381,7 +358,6 @@
 		Env:              env,
 		EnvFrom:          envFrom,
 		Volumes:          []corev1.Volume{volume},
->>>>>>> 90cb2aae
 	}
 	pts, runtime := &corev1.PodTemplateSpec{}, createRuntimeComponent(name, namespace, spec)
 	// else cond
@@ -400,17 +376,6 @@
 			Port:       8443,
 			TargetPort: &targetPort,
 		},
-<<<<<<< HEAD
-		ResourceConstraints: resourceContraints,
-		Probes:              probes,
-		VolumeMounts:        []corev1.VolumeMount{volumeMount},
-		PullPolicy:          &pullPolicy,
-		Env:                 env,
-		EnvFrom:             envFrom,
-		Volumes:             []corev1.Volume{volume},
-		ServiceAccountName:  &serviceAccountName,
-		Affinity:            &affinityConfig,
-=======
 		Resources:          resourceContraints,
 		Probes:             probes,
 		VolumeMounts:       []corev1.VolumeMount{volumeMount},
@@ -420,7 +385,6 @@
 		Volumes:            []corev1.Volume{volume},
 		ServiceAccountName: &serviceAccountName,
 		Affinity:           &affinityConfig,
->>>>>>> 90cb2aae
 	}
 	runtime = createRuntimeComponent(name, namespace, spec)
 	CustomizePodSpec(pts, runtime)
